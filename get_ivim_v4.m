function [results] = get_ivim_v4(bvals,data,varargin)
%out = get_ivim(bvals,data,method,bsplit)
%provide this function with:
%bvals - b values vector
%data - 2D (x, b values) 3D (x,y,b values) or 4D (x,y,z,b values) with IVIM data
%method - "1step" Fits all parameters at once
%         "segmented" fit for D and S0 and then for Dstar and f
%         "bayes" 2 step grid search for D and S0 and Dstar

<<<<<<< HEAD
p = inputParser; % main branch
=======
p = inputParser; %branch test
>>>>>>> 918a0bd6

allowedmethods = {'1step','segmented','bayesian'};
validScalarPosNum = @(x) isnumeric(x) && isscalar(x) && (x > 0);
addRequired(p,'bvals');
addRequired(p,'data');
addParameter(p,'method','1step',@(x) any(validatestring(x,allowedmethods)));
addParameter(p,'bsplit',250,validScalarPosNum);
addParameter(p,'mask',0);
parse(p,bvals,data,varargin{:});

dimensions=size(data);
ndimensions=numel(dimensions);

switch ndimensions
    case 2
        table_cols=dimensions(2);
        table_rows=dimensions(1);
        D=zeros(dimensions(1),1);
    case 3
        table_cols=dimensions(3);
        table_rows=dimensions(1)*dimensions(2);
        D=zeros(dimensions(1),dimensions(2));
    case 4
        table_cols=dimensions(4);
        table_rows=dimensions(1)*dimensions(2)*dimensions(3);
        D=zeros(dimensions(1),dimensions(2),dimensions(3));
    otherwise
        disp("Please provide proper data: 2,3,4 dimensional where last dimension corresponds with bvals" + newline)
        results=-1;
        return
end

sorted_data=reshape(data,table_rows,table_cols);

switch p.Results.mask
    case 0
        [values_location,~]=find(sum(sorted_data,2)>10000);
%         disp("Calculating data with sum >1000. " + numel(values_location)/length(sorted_data)*100 + "% of proivded data, which is " + numel(values_location) + " voxels");
    otherwise
        sorted_mask=reshape(p.Results.mask,table_rows,1);
        [values_location,~]=find(sorted_mask>0);
        disp("Using mask, calculating " + numel(values_location)/length(sorted_data)*100 + "% of data, which is " + numel(values_location) + " voxels");
end

to_calculation=sorted_data(values_location,:)';
calculated_values=zeros(numel(values_location),4);


switch p.Results.method
%     case "lsqf"
%         sorted_data=sorted_data';
%         xes=repmat(bvals,1,length(to_calculation));
%         fun=@(x,xdata)x(1).*x(2).*exp(-xdata.*x(3))+(1-x(2)).*x(1).*exp(-xdata.*x(4));
%         x0=[1000,0.05,0.001,0.01];
%         res=lsqcurvefit(fun,x0,xes,to_calculation);
        
    case "1step"
        %         disp("Performing all parameters fitting");
        %         Fit all parameters
        fo3 = fitoptions('Method','NonlinearLeastSquares',... % D Dstar S0 fblood
            'StartPoint',[0.0008 0.009 max(data,[],'all') 0.05 ],...
            'Lower', [0 0 0 0.01], ...
            'Upper', [0.02 0.2 Inf 0.33]);
        %                'TolFun', 1e-18, ...
        %                'MaxIter', 10000, ...
        %                'MaxFunEvals', 10000);
        ft3 = fittype('S0*f*exp(-x*Dstar)+(1-f)*S0*exp(-x*D)','options',fo3);
        
        parfor i=1:numel(values_location)
            [fit3,~,~]=fit(bvals,squeeze(to_calculation(:,i)),ft3);
            calculated_values(i,:)=[fit3.S0 fit3.f fit3.Dstar fit3.D];
        end
    case "segmented"
        %         disp("Performing segmented fitting");
        ivimx=bvals(bvals<p.Results.bsplit);
        nonivimx=bvals(bvals>p.Results.bsplit);
        fo1 = fitoptions('Method','NonlinearLeastSquares',...
            'StartPoint',[0.0008 max(data,[],'all')],...
            'Lower', [0.0001 0.5*max(data,[],'all')], ...
            'Upper', [0.01 max(data,[],'all')]);
        
        ft1 = fittype('S0*exp(-x*D)','options',fo1);
        
        fo2 = fitoptions('Method','NonlinearLeastSquares',...
            'StartPoint',[0.04 0.01],...
            'Upper', [0.33 0.1],...
            'Lower', [0 0]);
        ft2 = fittype(@(f,Dstar,S0,x)(f/(1-f)*S0*exp(-x*Dstar)),'problem','S0','options',fo2);
        
        parfor i = 1:length(to_calculation)
            nonivimy=to_calculation(bvals>p.Results.bsplit,i);
            tissueandivimy=to_calculation(bvals<p.Results.bsplit,i);
            [fit1, ~, ~]=fit(nonivimx,nonivimy,ft1);
            ivimy=tissueandivimy-fit1.S0*exp(-fit1.D*ivimx);
            [fit2, ~, ~]=fit(ivimx,ivimy,ft2,'problem',fit1.S0);
            calculated_values(i,:)=[(fit1.S0/(1-fit2.f)) fit2.f fit2.Dstar fit1.D];
        end
    case "bayesian"
        %         disp("Performing bayesian fitting");
        bsplit=p.Results.bsplit;
        nonivimx=bvals(bvals>bsplit);
        ivimx=bvals(bvals<bsplit);
        n1 = numel(nonivimx);
        n2 = numel(ivimx);
        
        deviation=std(to_calculation(bvals==0,:),[],'all');
        
        if deviation==0
            deviation=1000;
        end
        parfor i = 1:numel(values_location)
            nonivimy=to_calculation(bvals>bsplit,i);
%           ivimy=to_calculation(bvals<bsplit,i);
            S0pred=1/exp(-min(nonivimx)*0.001)*max(nonivimy);
            
            w1 = linspace(0.9*S0pred,1.1*S0pred,100); %S0
            w2 = linspace(0.0001,0.01,200); %D
            [vw1,vw2] = meshgrid(w1,w2);
            
            N = length(vw1(:));
            Y = repmat(nonivimy,1,N);
            S = repmat(vw1(:)',n1,1).*exp(-nonivimx*vw2(:)');
            
            
            mu = sum((Y-S).^2,1)'/2/deviation^2;
            li = exp(-mu);
            li = li/sum(li(:));
            li = reshape(li,size(vw1));
            ind = find(li==max(li(:)));
            ind = round(median(ind));
            [xindex,yindex]=ind2sub(size(vw1),ind);
            
            S0=w1(yindex);
            Dp=w2(xindex);
            
            
            onlyivimy=to_calculation(bvals<bsplit,i)-S0*exp(-Dp*ivimx);
           % w1 = linspace(0.02*max(to_calculation(bvals<bsplit,i)),0.08*max(to_calculation(bvals<bsplit,i)),100); %S0 %S0 ivim part
            w1 = linspace(1,0.25*max(to_calculation(bvals<bsplit,i)),200); %S0 %S0 ivim part
            w2 = linspace(0.001,0.02,400); %Dstar
            
            [vw1,vw2] = meshgrid(w1,w2);
            
            N = length(vw1(:));
            Y = repmat(onlyivimy,1,N);
            S = repmat(vw1(:)',n2,1).*exp(-ivimx*vw2(:)');
            mu = sum((Y-S).^2,1)'/2/deviation^2;
            li = exp(-mu);
            li = li/sum(li(:));
            li = reshape(li,size(vw1));
            ind = find(li==max(li(:)));
            ind = round(median(ind));
            [xindex,yindex]=ind2sub(size(vw1),ind);
            
            f=w1(yindex)/(S0+w1(yindex));
            Dstar=w2(xindex);
            calculated_values(i,:)=[(S0+w1(yindex)) f Dstar Dp];
        end
end
imags=zeros(length(sorted_data),4);
imags(values_location,:)=calculated_values(1:numel(values_location),:);
S0=reshape(imags(:,1),size(D));
f=reshape(imags(:,2),size(D));
Dstar=reshape(imags(:,3),size(D));
D=reshape(imags(:,4),size(D));
results=cat(4,S0,f,Dstar,D);
end<|MERGE_RESOLUTION|>--- conflicted
+++ resolved
@@ -7,11 +7,7 @@
 %         "segmented" fit for D and S0 and then for Dstar and f
 %         "bayes" 2 step grid search for D and S0 and Dstar
 
-<<<<<<< HEAD
-p = inputParser; % main branch
-=======
 p = inputParser; %branch test
->>>>>>> 918a0bd6
 
 allowedmethods = {'1step','segmented','bayesian'};
 validScalarPosNum = @(x) isnumeric(x) && isscalar(x) && (x > 0);
